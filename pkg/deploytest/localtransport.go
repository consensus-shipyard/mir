package deploytest

import (
	"fmt"

	"github.com/filecoin-project/mir/pkg/logging"
	"github.com/filecoin-project/mir/pkg/net"
	t "github.com/filecoin-project/mir/pkg/types"
)

type LocalTransportLayer interface {
<<<<<<< HEAD
	Link(source t.NodeID) (net.Transport, error)
	Nodes() map[t.NodeID]t.NodeAddress
=======
	Link(source t.NodeID) net.Transport
}

// NewLocalTransportLayer creates an instance of LocalTransportLayer suitable for tests.
// transportType is one of: "fake", "grpc", or "libp2p".
func NewLocalTransportLayer(transportType string, nodeIDs []t.NodeID, logger logging.Logger) LocalTransportLayer {
	switch transportType {
	case "fake":
		return NewFakeTransport(nodeIDs)
	case "grpc":
		return NewLocalGrpcTransport(nodeIDs, logger)
	case "libp2p":
		return NewLocalLibp2pTransport(nodeIDs, logger)
	default:
		panic(fmt.Sprintf("unexpected transport type: %v", transportType))
	}
>>>>>>> 90e26c06
}<|MERGE_RESOLUTION|>--- conflicted
+++ resolved
@@ -9,11 +9,8 @@
 )
 
 type LocalTransportLayer interface {
-<<<<<<< HEAD
 	Link(source t.NodeID) (net.Transport, error)
 	Nodes() map[t.NodeID]t.NodeAddress
-=======
-	Link(source t.NodeID) net.Transport
 }
 
 // NewLocalTransportLayer creates an instance of LocalTransportLayer suitable for tests.
@@ -29,5 +26,4 @@
 	default:
 		panic(fmt.Sprintf("unexpected transport type: %v", transportType))
 	}
->>>>>>> 90e26c06
 }