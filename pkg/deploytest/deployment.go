--- conflicted
+++ resolved
@@ -100,32 +100,16 @@
 			Logger: logging.Decorate(conf.Logger, fmt.Sprintf("Node %d: ", i)),
 		}
 
-		transport, err := transportLayer.Link(nodeID)
-		if err != nil {
-			return nil, err
-		}
-
 		// Create instance of TestReplica.
 		replicas[i] = &TestReplica{
-<<<<<<< HEAD
-			ID:              nodeID,
-			Config:          config,
-			NodeIDs:         nodeIDs,
-			Nodes:           transportLayer.Nodes(),
-			Dir:             filepath.Join(conf.Directory, fmt.Sprintf("node%d", i)),
-			App:             &FakeApp{},
-			Transport:       transport,
-			NumFakeRequests: conf.NumFakeRequests,
-			ISSConfig:       issConfig,
-=======
-			ID:                     nodeID,
-			Config:                 config,
-			Membership:             conf.NodeIDs,
+			ID:      nodeID,
+			Config:  config,
+			NodeIDs: conf.NodeIDs,
+			// Nodes:           transportLayer.Nodes(),
 			Dir:                    filepath.Join(conf.Directory, fmt.Sprintf("node%d", i)),
 			NumFakeRequests:        conf.NumFakeRequests,
 			Modules:                conf.NodeModules[nodeID],
 			FakeRequestsDestModule: conf.FakeRequestsDestModule,
->>>>>>> 90e26c06
 		}
 	}
 
