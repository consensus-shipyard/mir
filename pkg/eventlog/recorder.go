/*
Copyright IBM Corp. All Rights Reserved.

SPDX-License-Identifier: Apache-2.0
*/

// TODO: Properly comment all the code in this file.
//       Also revise the existing comments and make sure they are consistent and understandable.

package eventlog

import (
	"os"
	"path/filepath"
	"strconv"
	"sync"
	"time"

	es "github.com/go-errors/errors"
	"github.com/pkg/errors"

	"github.com/filecoin-project/mir/pkg/events"
	"github.com/filecoin-project/mir/pkg/logging"
	"github.com/filecoin-project/mir/pkg/pb/eventpb"
	t "github.com/filecoin-project/mir/pkg/types"
)

type eventRecord struct {
	Events *events.EventList
	Time   int64
}

// Recorder is intended to be used as an implementation of the
// mir.EventInterceptor interface.  It receives state Events,
// serializes them, compresses them, and writes them to a stream.
type Recorder struct {
	nodeID         t.NodeID
	dest           EventWriter
	timeSource     func() int64
	newDests       func(list *events.EventList) []*events.EventList
	path           string
	filter         func(event *eventpb.Event) bool
	newEventWriter func(dest string, nodeID t.NodeID, logger logging.Logger) (EventWriter, error)
	syncWrite      bool

	logger     logging.Logger
	eventC     chan eventRecord
	doneC      chan struct{}
	exitC      chan struct{}
	fileCount  int
	writerLock sync.Mutex

	exitErr      error
	exitErrMutex sync.Mutex
}

func NewRecorder(
	nodeID t.NodeID,
	path string, // TODO: Remove the path argument. It is writer-specific and should be specified in the writer factory.
	logger logging.Logger,
	opts ...RecorderOpt,
) (*Recorder, error) {
	if logger == nil {
		logger = logging.ConsoleErrorLogger
	}

	startTime := time.Now()

	i := &Recorder{
		nodeID: nodeID,
		timeSource: func() int64 {
			return time.Since(startTime).Milliseconds()
		},
		eventC:    make(chan eventRecord, DefaultBufferSize),
		doneC:     make(chan struct{}),
		exitC:     make(chan struct{}),
		fileCount: 1,
		newDests:  OneFileLogger(),
		path:      path,
		filter: func(event *eventpb.Event) bool {
			// Record all events by default.
			return true
		},
		newEventWriter: DefaultNewEventWriter,
		syncWrite:      false,
		logger:         logger,
	}

	for _, opt := range opts {
		switch v := opt.(type) {
		case timeSourceOpt:
			i.timeSource = v
		case bufferSizeOpt:
			i.eventC = make(chan eventRecord, v)
		case fileSplitterOpt:
			i.newDests = v
		case eventFilterOpt:
			// Apply the given filter on top of the existing one.
			oldFilter := i.filter
			i.filter = func(e *eventpb.Event) bool {
				return oldFilter(e) && v(e)
			}
		case eventWriterOpt:
			i.newEventWriter = v
		case syncWriteOpt:
			i.syncWrite = true
		}
	}

	if err := os.MkdirAll(path, 0700); err != nil {
		return nil, es.Errorf("error creating interceptor directory: %w", err)
	}

	writer, err := i.newEventWriter(filepath.Join(path, "eventlog0"), nodeID, logger)
	if err != nil {
		return nil, es.Errorf("error initializing event writer: %w", err)
	}
	i.dest = writer

	// Only start background writing goroutine if synchronous writing is not enabled.
	if !i.syncWrite {
		go func() {
			err := i.run()
			if err != nil {
				logger.Log(logging.LevelError, "Interceptor returned with error.", "err", err)
			} else {
				logger.Log(logging.LevelDebug, "Interceptor returned successfully.")
			}
		}()
	}

	return i, nil
}

// Intercept takes an event and enqueues it into the event buffer.
// If there is no room in the buffer, it blocks.  If draining the buffer
// to the output stream has completed (successfully or otherwise), Intercept
// returns an error.
func (i *Recorder) Intercept(events *events.EventList) error {

	// Avoid nil dereference if Intercept is called on a nil *Recorder and simply do nothing.
	// This can happen if a pointer type to *Recorder is assigned to a variable with the interface type Interceptor.
	// Mir would treat that variable as non-nil, thinking there is an interceptor, and call Intercept() on it.
	// For more explanation, see https://mangatmodi.medium.com/go-check-nil-interface-the-right-way-d142776edef1
	if i == nil {
		return nil
	}

	// If synchronous writing is enabled, write data and return immediately, without using any channels.
	if i.syncWrite {
		i.writerLock.Lock()
		defer i.writerLock.Unlock()
		var err error
<<<<<<< HEAD
		record, err = i.writeEvents(record)
=======
		_, err = i.writeEvents(events, i.timeSource())
>>>>>>> d88c2f17
		if err != nil {
			return es.Errorf("error writing events: %w", err)
		}
		if err := i.dest.Flush(); err != nil {
			return es.Errorf("error flushing written events: %w", err)
		}
		return nil
	}

	// If writing is asynchronous, pass the record to the background writing goroutine.
	select {
	case i.eventC <- eventRecord{events, i.timeSource()}:
		return nil
	case <-i.exitC:
		i.exitErrMutex.Lock()
		defer i.exitErrMutex.Unlock()
		return i.exitErr
	}
}

func (i *Recorder) InterceptWithReturn(events *events.EventList) (*events.EventList, error) {

	// Avoid nil dereference if Intercept is called on a nil *Recorder and simply do nothing.
	// This can happen if a pointer type to *Recorder is assigned to a variable with the interface type Interceptor.
	// Mir would treat that variable as non-nil, thinking there is an interceptor, and call Intercept() on it.
	// For more explanation, see https://mangatmodi.medium.com/go-check-nil-interface-the-right-way-d142776edef1
	if i == nil {
		return events, nil
	}

<<<<<<< HEAD
	record := EventRecord{
		Events: events,
		Time:   i.timeSource(),
	}

	// If synchronous writing is enabled, write data and return immediately, without using any channels.
	if i.syncWrite {
		i.writerLock.Lock()
		defer i.writerLock.Unlock()
		var err error
		record, err = i.writeEvents(record)
		if err != nil {
			return events, es.Errorf("error writing events: %w", err)
		}
		if err := i.dest.Flush(); err != nil {
			return events, es.Errorf("error flushing written events: %w", err)
		}
		return events, nil
	}

	// If writing is asynchronous, pass the record to the background writing goroutine.
	select {
	case i.eventC <- record:
=======
	// If synchronous writing is enabled, write data and return immediately, without using any channels.
	// Event modification is only possible here (in synchronous mode).
	if i.syncWrite {
		i.writerLock.Lock()
		defer i.writerLock.Unlock()
		newEvents, err := i.writeEvents(events, i.timeSource())
		if err != nil {
			return nil, es.Errorf("error writing events: %w", err)
		}
		if err := i.dest.Flush(); err != nil {
			return nil, es.Errorf("error flushing written events: %w", err)
		}
		return newEvents, nil
	}

	// If writing is asynchronous, pass the record to the background writing goroutine.
	// Note that the recorder will not modify the event list in asynchronous mode, even if the used event writer
	// returns a modified event list.
	select {
	case i.eventC <- eventRecord{events, i.timeSource()}:
>>>>>>> d88c2f17
		return events, nil
	case <-i.exitC:
		i.exitErrMutex.Lock()
		defer i.exitErrMutex.Unlock()
		return events, i.exitErr
	}
}

// Stop must be invoked to release the resources associated with this
// Interceptor, and should only be invoked after the mir node has completely
// exited.  The returned error
func (i *Recorder) Stop() error {

	// In synchronous mode, the interceptor has nothing to stop.
	// Since we assume that the Mir node has already completely stopped,
	// we do not need to worry about concurrent or later invocations of Intercept().
	if i.syncWrite {
		return nil
	}

	// Send stop signal to writer thread and wait for it to stop.
	close(i.doneC)
	<-i.exitC

	// Close destination file.
	err := i.dest.Close()
	if err != nil {
		i.logger.Log(logging.LevelError, "Failed to close event writer.", "error", err)
	}

	// Return final error if it is different from the expected errStopped.
	i.exitErrMutex.Lock()
	defer i.exitErrMutex.Unlock()
	if errors.Is(i.exitErr, errStopped) {
		return nil
	}
	return i.exitErr
}

var errStopped = es.Errorf("interceptor stopped at caller request")

func (i *Recorder) run() (exitErr error) {
	cnt := 0 // Counts total number of Events written.

	defer func() {
		i.exitErrMutex.Lock()
		i.exitErr = exitErr
		i.exitErrMutex.Unlock()
		close(i.exitC)
		i.logger.Log(logging.LevelInfo, "Intercepted Events written to event log.", "numEvents", cnt, ", path", i.path)
	}()

	// Keep reading records of intercepted events and pass them to the event writer.
	// Note that the return value of writeEvents is ignored.
	// This is because, in asynchronous mode, the interceptor cannot modify the event stream.
	// All its modifications are thus ignored.
	for {
		select {
		case <-i.doneC:
			for {
				select {
				case record := <-i.eventC:
					var err error
<<<<<<< HEAD
					_, err = i.writeEvents(record)
=======
					_, err = i.writeEvents(record.Events, record.Time)
>>>>>>> d88c2f17
					if err != nil {
						return es.Errorf("error serializing to stream: %w", err)
					}
				default:
					return errStopped
				}
			}
		case record := <-i.eventC:
			var err error
<<<<<<< HEAD
			_, err = i.writeEvents(record)
=======
			_, err = i.writeEvents(record.Events, record.Time)
>>>>>>> d88c2f17
			if err != nil {
				return es.Errorf("error serializing to stream: %w", err)
			}
			cnt++
		}
	}
}

<<<<<<< HEAD
func (i *Recorder) writeEvents(record EventRecord) (EventRecord, error) {
	eventByDests := i.newDests(record)
=======
func (i *Recorder) writeEvents(evts *events.EventList, timestamp int64) (*events.EventList, error) {
	eventByDests := i.newDests(evts)
>>>>>>> d88c2f17
	count := 0
	eventsOut := events.EmptyList()
	for _, rec := range eventByDests {
		if count > 0 {
			// newDest required
			dest, err := i.newEventWriter(
				filepath.Join(i.path, "eventlog"+strconv.Itoa(i.fileCount)),
				i.nodeID,
				i.logger,
			)
			if err != nil {
<<<<<<< HEAD
				return record, err
			}
			err = i.dest.Close()
			if err != nil {
				return record, err
=======
				return nil, err
			}
			err = i.dest.Close()
			if err != nil {
				return nil, err
>>>>>>> d88c2f17
			}
			i.dest = dest
			i.fileCount++
		}

<<<<<<< HEAD
		if rec.Events.Len() != 0 {
			var err error
			record, err = i.dest.Write(rec.Filter(i.filter))
			if err != nil {
				return record, err
=======
		if rec.Len() != 0 {
			var err error
			evtsOut, err := i.dest.Write(rec.Filter(i.filter), timestamp)
			if err != nil {
				return nil, err
>>>>>>> d88c2f17
			}
			eventsOut.PushBackList(evtsOut)
		}
		count++
	}
<<<<<<< HEAD
	return record, nil
=======
	return eventsOut, nil
>>>>>>> d88c2f17
}<|MERGE_RESOLUTION|>--- conflicted
+++ resolved
@@ -151,11 +151,7 @@
 		i.writerLock.Lock()
 		defer i.writerLock.Unlock()
 		var err error
-<<<<<<< HEAD
-		record, err = i.writeEvents(record)
-=======
 		_, err = i.writeEvents(events, i.timeSource())
->>>>>>> d88c2f17
 		if err != nil {
 			return es.Errorf("error writing events: %w", err)
 		}
@@ -186,31 +182,6 @@
 		return events, nil
 	}
 
-<<<<<<< HEAD
-	record := EventRecord{
-		Events: events,
-		Time:   i.timeSource(),
-	}
-
-	// If synchronous writing is enabled, write data and return immediately, without using any channels.
-	if i.syncWrite {
-		i.writerLock.Lock()
-		defer i.writerLock.Unlock()
-		var err error
-		record, err = i.writeEvents(record)
-		if err != nil {
-			return events, es.Errorf("error writing events: %w", err)
-		}
-		if err := i.dest.Flush(); err != nil {
-			return events, es.Errorf("error flushing written events: %w", err)
-		}
-		return events, nil
-	}
-
-	// If writing is asynchronous, pass the record to the background writing goroutine.
-	select {
-	case i.eventC <- record:
-=======
 	// If synchronous writing is enabled, write data and return immediately, without using any channels.
 	// Event modification is only possible here (in synchronous mode).
 	if i.syncWrite {
@@ -231,7 +202,6 @@
 	// returns a modified event list.
 	select {
 	case i.eventC <- eventRecord{events, i.timeSource()}:
->>>>>>> d88c2f17
 		return events, nil
 	case <-i.exitC:
 		i.exitErrMutex.Lock()
@@ -295,11 +265,7 @@
 				select {
 				case record := <-i.eventC:
 					var err error
-<<<<<<< HEAD
-					_, err = i.writeEvents(record)
-=======
 					_, err = i.writeEvents(record.Events, record.Time)
->>>>>>> d88c2f17
 					if err != nil {
 						return es.Errorf("error serializing to stream: %w", err)
 					}
@@ -309,11 +275,7 @@
 			}
 		case record := <-i.eventC:
 			var err error
-<<<<<<< HEAD
-			_, err = i.writeEvents(record)
-=======
 			_, err = i.writeEvents(record.Events, record.Time)
->>>>>>> d88c2f17
 			if err != nil {
 				return es.Errorf("error serializing to stream: %w", err)
 			}
@@ -322,13 +284,8 @@
 	}
 }
 
-<<<<<<< HEAD
-func (i *Recorder) writeEvents(record EventRecord) (EventRecord, error) {
-	eventByDests := i.newDests(record)
-=======
 func (i *Recorder) writeEvents(evts *events.EventList, timestamp int64) (*events.EventList, error) {
 	eventByDests := i.newDests(evts)
->>>>>>> d88c2f17
 	count := 0
 	eventsOut := events.EmptyList()
 	for _, rec := range eventByDests {
@@ -340,45 +297,25 @@
 				i.logger,
 			)
 			if err != nil {
-<<<<<<< HEAD
-				return record, err
+				return nil, err
 			}
 			err = i.dest.Close()
 			if err != nil {
-				return record, err
-=======
 				return nil, err
-			}
-			err = i.dest.Close()
-			if err != nil {
-				return nil, err
->>>>>>> d88c2f17
 			}
 			i.dest = dest
 			i.fileCount++
 		}
 
-<<<<<<< HEAD
-		if rec.Events.Len() != 0 {
-			var err error
-			record, err = i.dest.Write(rec.Filter(i.filter))
-			if err != nil {
-				return record, err
-=======
 		if rec.Len() != 0 {
 			var err error
 			evtsOut, err := i.dest.Write(rec.Filter(i.filter), timestamp)
 			if err != nil {
 				return nil, err
->>>>>>> d88c2f17
 			}
 			eventsOut.PushBackList(evtsOut)
 		}
 		count++
 	}
-<<<<<<< HEAD
-	return record, nil
-=======
 	return eventsOut, nil
->>>>>>> d88c2f17
 }